--- conflicted
+++ resolved
@@ -67,14 +67,14 @@
 Once the pull request is closed (merged or not), the stored message is automatically deleted from the `#pull-requests` channel.
 The JSON file maps `repo_name#pr_number` to the associated Discord message ID and is created at runtime in the project root.
 
-<<<<<<< HEAD
+
 The helper function `cleanup_pr_messages` checks this file on startup. It uses the GitHub API
 to determine if the referenced pull requests are already closed and, if so, deletes the
 corresponding messages from Discord before removing the entries from the JSON map. This
 self-healing step ensures stale PR notifications are removed even if the bot was offline
 when the pull request closed. The cleanup routine requires a valid `GITHUB_TOKEN` so the bot
 can query pull request status.
-=======
+
 ## Retroactive PR Cleanup
 
 If the bot missed deleting pull request messages (for example, it was offline when a PR was closed), you can remove outdated messages manually:
@@ -84,4 +84,3 @@
 ```
 
 This script checks each entry in `pr_message_map.json`, queries the GitHub API to see if the PR is closed, and deletes the corresponding Discord message from the `#pull-requests` channel.
->>>>>>> eef1a519

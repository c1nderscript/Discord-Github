--- conflicted
+++ resolved
@@ -23,18 +23,15 @@
     port: int = 8000
 
     # Discord Channel IDs
-<<<<<<< HEAD
     channel_commits: int = 1392467209162592266
     channel_pull_requests: int = 1392467228624158730
     channel_code_merges: int = 1392467252711919666
-=======
     channel_commits: int = 1392213436720615504
     channel_pull_requests: int = 1392485974398861354
     channel_code_merges: int = 1392213492156727387
     channel_commits_overview: int = 1392467209162592266
     channel_pull_requests_overview: int = 1392467228624158730
     channel_merges_overview: int = 1392467252711919666
->>>>>>> 5f83e7d5
     channel_issues: int = 1392213509382737991
     channel_releases: int = 1392213528542445628
     channel_deployment_status: int = 1392213551665381486

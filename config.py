"""Configuration settings for the GitHub-Discord bot."""

from pydantic_settings import BaseSettings
from pydantic import ConfigDict
from typing import Optional
from agents_config import AGENT_METADATA, LOGS_DIR, STATE_DIR


class Settings(BaseSettings):
    """Application settings loaded from environment variables."""

    # Discord Bot Configuration
    discord_bot_token: str
    discord_webhook_url: Optional[str] = None

    # GitHub Webhook Configuration
    github_webhook_secret: Optional[str] = None
    github_token: Optional[str] = None
    github_username: Optional[str] = None
    webhook_url: Optional[str] = None

    # Server Configuration
    host: str = "0.0.0.0"
    port: int = 8000

    # Discord Channel IDs
    channel_commits: int = 1392467209162592266
    channel_pull_requests: int = 1392467228624158730
    channel_code_merges: int = 1392467252711919666
    channel_commits: int = 1392213436720615504
    channel_pull_requests: int = 1392485974398861354
    channel_code_merges: int = 1392213492156727387
    channel_commits_overview: int = 1392467209162592266
    channel_pull_requests_overview: int = 1392467228624158730
    channel_merges_overview: int = 1392467252711919666
    channel_issues: int = 1392213509382737991
    channel_releases: int = 1392213528542445628
    channel_deployment_status: int = 1392213551665381486
    channel_ci_builds: int = 1392457950169268334
    channel_gollum: int = 1392213582963540028
    channel_bot_logs: int = 1392213610167664670

    # Message retention configuration
    message_retention_days: int = 30

    # Agent compliance paths
    logs_directory: str = str(LOGS_DIR)
    state_directory: str = str(STATE_DIR)
    agent_metadata: dict = AGENT_METADATA
<<<<<<< HEAD
    
    model_config = ConfigDict(env_file=".env", env_file_encoding="utf-8")
=======

    class Config:
        env_file = ".env"
        env_file_encoding = "utf-8"
>>>>>>> 0503f0fe


# Global settings instance
settings = Settings()<|MERGE_RESOLUTION|>--- conflicted
+++ resolved
@@ -47,15 +47,14 @@
     logs_directory: str = str(LOGS_DIR)
     state_directory: str = str(STATE_DIR)
     agent_metadata: dict = AGENT_METADATA
-<<<<<<< HEAD
-    
+ 
     model_config = ConfigDict(env_file=".env", env_file_encoding="utf-8")
-=======
+
 
     class Config:
         env_file = ".env"
         env_file_encoding = "utf-8"
->>>>>>> 0503f0fe
+
 
 
 # Global settings instance

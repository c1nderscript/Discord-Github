"""Discord bot client for handling GitHub webhook events."""

import discord
from discord.ext import commands
import asyncio
import logging
from typing import Optional, Any, Dict, List
from datetime import datetime, timedelta
import aiohttp

from logging_config import setup_logging
from pr_map import load_pr_map, save_pr_map
from config import settings
from github_prs import fetch_open_pull_requests
from formatters import format_pull_request_event

import formatters


# Setup logging
setup_logging()
logger = logging.getLogger("discord_bot")

# Discord bot intents
intents = discord.Intents.default()
intents.message_content = True

# Create bot instance
bot = commands.Bot(command_prefix="!", intents=intents)

# Channels used during development that can be purged with the `!clear` command
DEV_CHANNELS: list[int] = [
    settings.channel_commits,
    settings.channel_pull_requests,
    settings.channel_releases,
    settings.channel_code_merges,
    settings.channel_commits_overview,
    settings.channel_pull_requests_overview,
    settings.channel_merges_overview,
    settings.channel_issues,
    settings.channel_deployment_status,
    settings.channel_ci_builds,
    settings.channel_gollum,
    settings.channel_bot_logs,
]


class DiscordBot:
    """Discord bot wrapper for sending GitHub webhook messages."""

    def __init__(self):
        self.bot = bot
        self.ready = False

    async def start(self):
        """Start the Discord bot."""
        try:
            await self.bot.start(settings.discord_bot_token)
        except Exception as e:
            logger.error(f"Failed to start Discord bot: {e}")
            raise

    async def delete_message_from_channel(
        self, channel_id: int, message_id: int
    ) -> bool:
        """Delete a specific message from a channel."""
        try:
            channel = self.bot.get_channel(channel_id)
            if not channel:
                logger.error(f"Channel {channel_id} not found for deletion")
                return False

            try:
                message = await channel.fetch_message(message_id)
            except Exception as fetch_err:
                logger.error(
                    f"Failed to fetch message {message_id} from channel {channel_id}: {fetch_err}"
                )
                return False

            try:
                await message.delete()
                return True
            except Exception as delete_err:
                logger.error(
                    f"Failed to delete message {message_id} from channel {channel_id}: {delete_err}"
                )
                return False
        except Exception as e:
            logger.error(f"Unexpected error deleting message: {e}")
            return False

    async def purge_old_messages(self, channel_id: int, days: int) -> None:
        """Purge messages older than the given number of days from a channel."""
        if not self.ready:
            await self.bot.wait_until_ready()

        try:
            channel = self.bot.get_channel(channel_id)
            if not channel:
                raise ValueError(f"Channel {channel_id} not found")

            cutoff = datetime.utcnow() - timedelta(days=days)
            deleted = await channel.purge(before=cutoff)

            if channel_id == settings.channel_pull_requests:
                deleted_ids = {msg.id for msg in deleted}
                if deleted_ids:
                    pr_map_data = load_pr_map()
                    updated = False
                    for key, msg_id in list(pr_map_data.items()):
                        if msg_id in deleted_ids:
                            pr_map_data.pop(key)
                            updated = True
                    if updated:
                        save_pr_map(pr_map_data)
        except Exception as e:
            logger.error(f"Failed to purge messages in channel {channel_id}: {e}")
            try:
                logs_channel = self.bot.get_channel(settings.channel_bot_logs)
                if logs_channel:
                    await logs_channel.send(
                        f"❌ Failed to purge channel {channel_id}: {e}"
                    )
            except Exception:
                pass

    async def purge_channel(self, channel_id: int) -> None:
        """Delete **all** messages from the specified channel."""
        if not self.ready:
            await self.bot.wait_until_ready()

        try:
            channel = self.bot.get_channel(channel_id)
            if not channel:
                raise ValueError(f"Channel {channel_id} not found")

            deleted = await channel.purge()

            if channel_id == settings.channel_pull_requests:
                if deleted:
                    save_pr_map({})
        except Exception as e:
            logger.error(f"Failed to purge channel {channel_id}: {e}")
            try:
                logs_channel = self.bot.get_channel(settings.channel_bot_logs)
                if logs_channel:
                    await logs_channel.send(f"❌ Failed to purge channel {channel_id}: {e}")
            except Exception:
                pass

    async def update_channel_name(self, channel_id: int, new_name: str) -> bool:
<<<<<<< HEAD
        """Update the name of a Discord channel."""
=======
        """Rename a Discord channel."""
>>>>>>> 5f83e7d5
        if not self.ready:
            await self.bot.wait_until_ready()

        try:
            channel = self.bot.get_channel(channel_id)
            if not channel:
                logger.error(f"Channel {channel_id} not found for rename")
                return False
<<<<<<< HEAD

            await channel.edit(name=new_name)
            return True
        except Exception as e:
            logger.error(f"Failed to rename channel {channel_id}: {e}")
            return False

    async def send_to_webhook(self, url: str, content: str = None, embed: discord.Embed = None):
=======
            await channel.edit(name=new_name)
            return True
        except Exception as e:
            logger.error(f"Failed to rename channel {channel_id} to {new_name}: {e}")
            try:
                logs_channel = self.bot.get_channel(settings.channel_bot_logs)
                if logs_channel:
                    await logs_channel.send(f"❌ Failed to rename channel {channel_id}: {e}")
            except Exception:
                pass
            return False

    async def send_to_webhook(
        self, url: str, content: str = None, embed: discord.Embed = None
    ):
>>>>>>> 5f83e7d5
        """Send a message to a Discord webhook URL."""
        import aiohttp

        headers = {"Content-Type": "application/json"}
        data = {}
        if content:
            data["content"] = content
        if embed:
            data["embeds"] = [embed.to_dict()]

        async with aiohttp.ClientSession() as session:
            try:
                async with session.post(url, json=data, headers=headers) as response:
                    if response.status != 204:
                        logger.error(
                            f"Failed to send message to webhook: {response.status}"
                        )
                        logger.error(f"Response text: {await response.text()}")
                    else:
                        logger.info("Message sent successfully to webhook")
            except Exception as e:
                logger.error(f"Exception occurred while sending to webhook: {e}")

    async def send_to_channel(
        self, channel_id: int, content: str = None, embed: discord.Embed = None
    ) -> Optional[discord.Message]:
        """Send a message to a specific Discord channel and return the sent message."""
        if not self.ready:
            logger.warning("Bot is not ready yet, queuing message...")
            await asyncio.sleep(2)  # Wait a bit for bot to be ready

        try:
            channel = self.bot.get_channel(channel_id)
            if not channel:
                logger.error(f"Channel {channel_id} not found")
                # Try to send to bot logs channel instead
                channel = self.bot.get_channel(settings.channel_bot_logs)
                if channel:
                    await channel.send(
                        f"⚠️ Failed to send message to channel {channel_id}. Original message: {content}"
                    )
                return

            if embed:
                message = await channel.send(embed=embed)
            else:
                message = await channel.send(content)
            return message

        except Exception as e:
            logger.error(f"Failed to send message to channel {channel_id}: {e}")
            # Try to send error to bot logs
            try:
                logs_channel = self.bot.get_channel(settings.channel_bot_logs)
                if logs_channel:
                    await logs_channel.send(f"❌ Error sending message: {str(e)}")
            except Exception:
                pass  # Ignore if we can't even send to logs

        return None


@bot.event
async def on_ready():
    """Called when the bot has successfully connected to Discord."""
    logger.info(f"{bot.user} has connected to Discord!")
    discord_bot_instance.ready = True

    # Send startup message to bot logs channel
    try:
        logs_channel = bot.get_channel(settings.channel_bot_logs)
        if logs_channel:
            embed = discord.Embed(
                title="🤖 GitHub Discord Bot Online",
                description="Bot has successfully connected and is ready to receive GitHub webhooks.",
                color=discord.Color.green(),
            )
            await logs_channel.send(embed=embed)
    except Exception as e:
        logger.error(f"Failed to send startup message: {e}")


@bot.event
async def on_error(event, *args, **kwargs):
    """Handle bot errors."""
    logger.error(f"Bot error in {event}: {args}, {kwargs}")


# Global bot instance
discord_bot_instance = DiscordBot()


async def send_to_discord(
    channel_id: int,
    content: str = None,
    embed: discord.Embed = None,
    use_webhook: bool = False,
):
    """Global function to send messages to Discord."""
    if use_webhook:
        # Use webhook URL from environment variable or settings
        webhook_url = getattr(settings, "discord_webhook_url", None)
        if webhook_url:
            await discord_bot_instance.send_to_webhook(webhook_url, content, embed)
        else:
            # Fallback to channel send if no webhook URL configured
            return await discord_bot_instance.send_to_channel(
                channel_id, content, embed
            )
    else:
        return await discord_bot_instance.send_to_channel(channel_id, content, embed)




async def fetch_open_pull_requests() -> List[Dict[str, Any]]:
    """Return a list of open pull requests across all repositories."""
    if not settings.github_token:
        logger.error("GitHub token not configured")
        return []

    headers = {
        "Accept": "application/vnd.github.v3+json",
        "Authorization": f"token {settings.github_token}",
    }

    repos_url = "https://api.github.com/user/repos"
    params = {"per_page": 100, "visibility": "all", "affiliation": "owner"}

    async with aiohttp.ClientSession() as session:
        async with session.get(repos_url, headers=headers, params=params) as resp:
            if resp.status != 200:
                logger.error("Failed to fetch repositories: %s", resp.status)
                return []
            repos = await resp.json()

        prs: List[Dict[str, Any]] = []
        for repo in repos:
            repo_name = repo.get("full_name")
            if not repo_name:
                continue
            url = f"https://api.github.com/repos/{repo_name}/pulls"
            async with session.get(url, headers=headers, params={"state": "open"}) as pr_resp:
                if pr_resp.status != 200:
                    logger.error(
                        "Failed to fetch PRs for %s: %s", repo_name, pr_resp.status
                    )
                    continue
                data = await pr_resp.json()
                for pr in data:
                    pr["repository_full_name"] = repo_name
                    prs.append(pr)

    return prs


@bot.command(name="update")
async def update(ctx: commands.Context) -> None:
    """Populate the pull requests channel with all open PRs."""
    prs = await fetch_open_pull_requests()

    if not prs:
        await ctx.send("No open pull requests found.")
        return

    for pr in prs:
        payload = {
            "action": "opened",
            "pull_request": pr,
            "repository": {"full_name": pr.get("repository_full_name", "")},
        }
        embed = format_pull_request_event(payload)
        msg = await send_to_discord(settings.channel_pull_requests, embed=embed)
        if msg:
            key = f"{pr['repository_full_name']}#{pr['number']}"
            data = load_pr_map()
            data[key] = msg.id
            save_pr_map(data)

    await ctx.send("Pull request channel updated.")


@bot.command(name="clear")
async def clear(ctx: commands.Context) -> None:
    """Clear all development-related channels."""


@bot.command(name="update")
async def update(ctx: commands.Context) -> None:
    """Send embeds for all open pull requests."""
    prs_by_repo = await fetch_open_pull_requests()
    for repo, prs in prs_by_repo.items():
        for pr in prs:
            payload = {
                "action": "opened",
                "pull_request": pr,
                "repository": {"full_name": repo},
            }
            embed = format_pull_request_event(payload)
            await send_to_discord(settings.channel_pull_requests, embed=embed)

@bot.command(name="clear")
async def clear_channels(ctx: commands.Context) -> None:

    """Clear all messages from development channels."""
    for channel_id in DEV_CHANNELS:
        await discord_bot_instance.purge_old_messages(channel_id, 0)
    await ctx.send("✅ Channels cleared.")

    """Clear development-related Discord channels."""
    channels = [
        settings.channel_commits,
        settings.channel_pull_requests,
        settings.channel_releases,
        settings.channel_ci_builds,
        settings.channel_code_merges,
    ]

    await asyncio.gather(
        *(discord_bot_instance.purge_old_messages(ch, 0) for ch in channels)
    )

    await ctx.send("Development channels cleared.")

        settings.channel_code_merges,
        settings.channel_ci_builds,
        settings.channel_deployment_status,
        settings.channel_gollum,
    ]
    for chan in channels:
        await discord_bot_instance.purge_channel(chan)
    await ctx.send("Development channels cleared.")


@bot.command(name="update")
async def update_pull_requests(ctx: commands.Context) -> None:
    """Ensure all active pull requests are listed in the pull requests channel."""
    from github_api import fetch_open_pull_requests

    pr_map_data = load_pr_map()
    open_prs = await fetch_open_pull_requests()
    added = 0
    for repo, pr in open_prs:
        key = f"{repo}#{pr.get('number')}"
        if key in pr_map_data:
            continue
        payload = {
            "action": "opened",
            "pull_request": pr,
            "repository": {"full_name": repo},
        }
        embed = formatters.format_pull_request_event(payload)
        message = await send_to_discord(settings.channel_pull_requests, embed=embed)
        if message:
            pr_map_data[key] = message.id
            added += 1
    if added:
        save_pr_map(pr_map_data)
    await ctx.send(f"Added {added} pull request{'s' if added != 1 else ''}.")<|MERGE_RESOLUTION|>--- conflicted
+++ resolved
@@ -150,11 +150,11 @@
                 pass
 
     async def update_channel_name(self, channel_id: int, new_name: str) -> bool:
-<<<<<<< HEAD
+
         """Update the name of a Discord channel."""
-=======
+
         """Rename a Discord channel."""
->>>>>>> 5f83e7d5
+
         if not self.ready:
             await self.bot.wait_until_ready()
 
@@ -163,7 +163,7 @@
             if not channel:
                 logger.error(f"Channel {channel_id} not found for rename")
                 return False
-<<<<<<< HEAD
+
 
             await channel.edit(name=new_name)
             return True
@@ -172,7 +172,7 @@
             return False
 
     async def send_to_webhook(self, url: str, content: str = None, embed: discord.Embed = None):
-=======
+
             await channel.edit(name=new_name)
             return True
         except Exception as e:
@@ -188,7 +188,7 @@
     async def send_to_webhook(
         self, url: str, content: str = None, embed: discord.Embed = None
     ):
->>>>>>> 5f83e7d5
+
         """Send a message to a Discord webhook URL."""
         import aiohttp
 

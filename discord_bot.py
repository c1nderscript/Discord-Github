--- conflicted
+++ resolved
@@ -11,11 +11,7 @@
 from logging_config import setup_logging
 from pr_map import load_pr_map, save_pr_map
 from config import settings
-<<<<<<< HEAD
-
-=======
 from github_prs import fetch_open_pull_requests
->>>>>>> 03f78662
 from formatters import format_pull_request_event
 
 import formatters
@@ -292,7 +288,7 @@
 
 
 
-<<<<<<< HEAD
+
 async def fetch_open_pull_requests() -> List[Dict[str, Any]]:
     """Return a list of open pull requests across all repositories."""
     if not settings.github_token:
@@ -364,7 +360,7 @@
 async def clear(ctx: commands.Context) -> None:
     """Clear all development-related channels."""
 
-=======
+
 @bot.command(name="update")
 async def update(ctx: commands.Context) -> None:
     """Send embeds for all open pull requests."""
@@ -378,8 +374,7 @@
             }
             embed = format_pull_request_event(payload)
             await send_to_discord(settings.channel_pull_requests, embed=embed)
-=======
->>>>>>> 03f78662
+
 @bot.command(name="clear")
 async def clear_channels(ctx: commands.Context) -> None:
 
@@ -437,9 +432,4 @@
             added += 1
     if added:
         save_pr_map(pr_map_data)
-    await ctx.send(f"Added {added} pull request{'s' if added != 1 else ''}.")
-
-<<<<<<< HEAD
-=======
-
->>>>>>> 03f78662
+    await ctx.send(f"Added {added} pull request{'s' if added != 1 else ''}.")
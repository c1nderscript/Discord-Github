"""Discord bot client for handling GitHub webhook events."""

import discord
from discord.ext import commands
import asyncio
import logging
from typing import Optional
from datetime import datetime, timedelta

from logging_config import setup_logging
from pr_map import load_pr_map, save_pr_map
from config import settings
import formatters

# Setup logging
setup_logging()
logger = logging.getLogger("discord_bot")

# Discord bot intents
intents = discord.Intents.default()
intents.message_content = True

# Create bot instance
bot = commands.Bot(command_prefix="!", intents=intents)

# Channels used during development that can be purged with the `!clear` command
DEV_CHANNELS: list[int] = [
    settings.channel_commits,
    settings.channel_pull_requests,
    settings.channel_releases,
    settings.channel_code_merges,
    settings.channel_commits_overview,
    settings.channel_pull_requests_overview,
    settings.channel_merges_overview,
    settings.channel_issues,
    settings.channel_deployment_status,
    settings.channel_ci_builds,
    settings.channel_gollum,
    settings.channel_bot_logs,
]


class DiscordBot:
    """Discord bot wrapper for sending GitHub webhook messages."""

    def __init__(self):
        self.bot = bot
        self.ready = False

    async def start(self):
        """Start the Discord bot."""
        try:
            await self.bot.start(settings.discord_bot_token)
        except Exception as e:
            logger.error(f"Failed to start Discord bot: {e}")
            raise

    async def delete_message_from_channel(
        self, channel_id: int, message_id: int
    ) -> bool:
        """Delete a specific message from a channel."""
        try:
            channel = self.bot.get_channel(channel_id)
            if not channel:
                logger.error(f"Channel {channel_id} not found for deletion")
                return False

            try:
                message = await channel.fetch_message(message_id)
            except Exception as fetch_err:
                logger.error(
                    f"Failed to fetch message {message_id} from channel {channel_id}: {fetch_err}"
                )
                return False

            try:
                await message.delete()
                return True
            except Exception as delete_err:
                logger.error(
                    f"Failed to delete message {message_id} from channel {channel_id}: {delete_err}"
                )
                return False
        except Exception as e:
            logger.error(f"Unexpected error deleting message: {e}")
            return False

    async def purge_old_messages(self, channel_id: int, days: int) -> None:
        """Purge messages older than the given number of days from a channel."""
        if not self.ready:
            await self.bot.wait_until_ready()

        try:
            channel = self.bot.get_channel(channel_id)
            if not channel:
                raise ValueError(f"Channel {channel_id} not found")

            cutoff = datetime.utcnow() - timedelta(days=days)
            deleted = await channel.purge(before=cutoff)

            if channel_id == settings.channel_pull_requests:
                deleted_ids = {msg.id for msg in deleted}
                if deleted_ids:
                    pr_map_data = load_pr_map()
                    updated = False
                    for key, msg_id in list(pr_map_data.items()):
                        if msg_id in deleted_ids:
                            pr_map_data.pop(key)
                            updated = True
                    if updated:
                        save_pr_map(pr_map_data)
        except Exception as e:
            logger.error(f"Failed to purge messages in channel {channel_id}: {e}")
            try:
                logs_channel = self.bot.get_channel(settings.channel_bot_logs)
                if logs_channel:
                    await logs_channel.send(
                        f"❌ Failed to purge channel {channel_id}: {e}"
                    )
            except Exception:
                pass

    async def purge_channel(self, channel_id: int) -> None:
        """Delete **all** messages from the specified channel."""
        if not self.ready:
            await self.bot.wait_until_ready()

        try:
            channel = self.bot.get_channel(channel_id)
            if not channel:
                raise ValueError(f"Channel {channel_id} not found")

            deleted = await channel.purge()

            if channel_id == settings.channel_pull_requests:
                if deleted:
                    save_pr_map({})
        except Exception as e:
            logger.error(f"Failed to purge channel {channel_id}: {e}")
            try:
                logs_channel = self.bot.get_channel(settings.channel_bot_logs)
                if logs_channel:
                    await logs_channel.send(f"❌ Failed to purge channel {channel_id}: {e}")
            except Exception:
                pass

    async def update_channel_name(self, channel_id: int, new_name: str) -> bool:
        """Rename a Discord channel."""
        if not self.ready:
            await self.bot.wait_until_ready()

        try:
            channel = self.bot.get_channel(channel_id)
            if not channel:
                logger.error(f"Channel {channel_id} not found for rename")
                return False
            await channel.edit(name=new_name)
            return True
        except Exception as e:
            logger.error(f"Failed to rename channel {channel_id} to {new_name}: {e}")
            try:
                logs_channel = self.bot.get_channel(settings.channel_bot_logs)
                if logs_channel:
                    await logs_channel.send(f"❌ Failed to rename channel {channel_id}: {e}")
            except Exception:
                pass
            return False

    async def send_to_webhook(
        self, url: str, content: str = None, embed: discord.Embed = None
    ):
        """Send a message to a Discord webhook URL."""
        import aiohttp

        headers = {"Content-Type": "application/json"}
        data = {}
        if content:
            data["content"] = content
        if embed:
            data["embeds"] = [embed.to_dict()]

        async with aiohttp.ClientSession() as session:
            try:
                async with session.post(url, json=data, headers=headers) as response:
                    if response.status != 204:
                        logger.error(
                            f"Failed to send message to webhook: {response.status}"
                        )
                        logger.error(f"Response text: {await response.text()}")
                    else:
                        logger.info("Message sent successfully to webhook")
            except Exception as e:
                logger.error(f"Exception occurred while sending to webhook: {e}")

    async def send_to_channel(
        self, channel_id: int, content: str = None, embed: discord.Embed = None
    ) -> Optional[discord.Message]:
        """Send a message to a specific Discord channel and return the sent message."""
        if not self.ready:
            logger.warning("Bot is not ready yet, queuing message...")
            await asyncio.sleep(2)  # Wait a bit for bot to be ready

        try:
            channel = self.bot.get_channel(channel_id)
            if not channel:
                logger.error(f"Channel {channel_id} not found")
                # Try to send to bot logs channel instead
                channel = self.bot.get_channel(settings.channel_bot_logs)
                if channel:
                    await channel.send(
                        f"⚠️ Failed to send message to channel {channel_id}. Original message: {content}"
                    )
                return

            if embed:
                message = await channel.send(embed=embed)
            else:
                message = await channel.send(content)
            return message

        except Exception as e:
            logger.error(f"Failed to send message to channel {channel_id}: {e}")
            # Try to send error to bot logs
            try:
                logs_channel = self.bot.get_channel(settings.channel_bot_logs)
                if logs_channel:
                    await logs_channel.send(f"❌ Error sending message: {str(e)}")
            except Exception:
                pass  # Ignore if we can't even send to logs

        return None


@bot.event
async def on_ready():
    """Called when the bot has successfully connected to Discord."""
    logger.info(f"{bot.user} has connected to Discord!")
    discord_bot_instance.ready = True

    # Send startup message to bot logs channel
    try:
        logs_channel = bot.get_channel(settings.channel_bot_logs)
        if logs_channel:
            embed = discord.Embed(
                title="🤖 GitHub Discord Bot Online",
                description="Bot has successfully connected and is ready to receive GitHub webhooks.",
                color=discord.Color.green(),
            )
            await logs_channel.send(embed=embed)
    except Exception as e:
        logger.error(f"Failed to send startup message: {e}")


@bot.event
async def on_error(event, *args, **kwargs):
    """Handle bot errors."""
    logger.error(f"Bot error in {event}: {args}, {kwargs}")


# Global bot instance
discord_bot_instance = DiscordBot()


async def send_to_discord(
    channel_id: int,
    content: str = None,
    embed: discord.Embed = None,
    use_webhook: bool = False,
):
    """Global function to send messages to Discord."""
    if use_webhook:
        # Use webhook URL from environment variable or settings
        webhook_url = getattr(settings, "discord_webhook_url", None)
        if webhook_url:
            await discord_bot_instance.send_to_webhook(webhook_url, content, embed)
        else:
            # Fallback to channel send if no webhook URL configured
            return await discord_bot_instance.send_to_channel(
                channel_id, content, embed
            )
    else:
        return await discord_bot_instance.send_to_channel(channel_id, content, embed)


@bot.command(name="clear")
async def clear_channels(ctx: commands.Context) -> None:
<<<<<<< HEAD
    """Clear all messages from development channels."""
    for channel_id in DEV_CHANNELS:
        await discord_bot_instance.purge_old_messages(channel_id, 0)
    await ctx.send("✅ Channels cleared.")
=======
    """Clear development-related Discord channels."""
    channels = [
        settings.channel_commits,
        settings.channel_pull_requests,
        settings.channel_releases,
        settings.channel_code_merges,
        settings.channel_ci_builds,
        settings.channel_deployment_status,
        settings.channel_gollum,
    ]
    for chan in channels:
        await discord_bot_instance.purge_channel(chan)
    await ctx.send("Development channels cleared.")


@bot.command(name="update")
async def update_pull_requests(ctx: commands.Context) -> None:
    """Ensure all active pull requests are listed in the pull requests channel."""
    from github_api import fetch_open_pull_requests

    pr_map_data = load_pr_map()
    open_prs = await fetch_open_pull_requests()
    added = 0
    for repo, pr in open_prs:
        key = f"{repo}#{pr.get('number')}"
        if key in pr_map_data:
            continue
        payload = {
            "action": "opened",
            "pull_request": pr,
            "repository": {"full_name": repo},
        }
        embed = formatters.format_pull_request_event(payload)
        message = await send_to_discord(settings.channel_pull_requests, embed=embed)
        if message:
            pr_map_data[key] = message.id
            added += 1
    if added:
        save_pr_map(pr_map_data)
    await ctx.send(f"Added {added} pull request{'s' if added != 1 else ''}.")
>>>>>>> db50d0f5
<|MERGE_RESOLUTION|>--- conflicted
+++ resolved
@@ -284,12 +284,12 @@
 
 @bot.command(name="clear")
 async def clear_channels(ctx: commands.Context) -> None:
-<<<<<<< HEAD
+
     """Clear all messages from development channels."""
     for channel_id in DEV_CHANNELS:
         await discord_bot_instance.purge_old_messages(channel_id, 0)
     await ctx.send("✅ Channels cleared.")
-=======
+
     """Clear development-related Discord channels."""
     channels = [
         settings.channel_commits,
@@ -330,4 +330,4 @@
     if added:
         save_pr_map(pr_map_data)
     await ctx.send(f"Added {added} pull request{'s' if added != 1 else ''}.")
->>>>>>> db50d0f5
+

--- conflicted
+++ resolved
@@ -150,9 +150,9 @@
                 pass
 
     async def update_channel_name(self, channel_id: int, new_name: str) -> bool:
-<<<<<<< HEAD
+
         """Rename a Discord channel."""
-=======
+
 
         """Rename a Discord channel."""
         if not self.ready:
@@ -168,7 +168,7 @@
 
         """Rename a Discord channel."""
 
->>>>>>> df3ffd94
+
         if not self.ready:
             await self.bot.wait_until_ready()
 
@@ -177,12 +177,12 @@
             if not channel:
                 logger.error(f"Channel {channel_id} not found for rename")
                 return False
-<<<<<<< HEAD
+
             await channel.edit(name=new_name)
             return True
         except Exception as e:
             logger.error(f"Failed to rename channel {channel_id} to {new_name}: {e}")
-=======
+
 
 
 
@@ -191,23 +191,23 @@
         except Exception as e:
             logger.error(f"Failed to rename channel {channel_id}: {e}")
 
->>>>>>> df3ffd94
+
             try:
                 logs_channel = self.bot.get_channel(settings.channel_bot_logs)
                 if logs_channel:
                     await logs_channel.send(f"❌ Failed to rename channel {channel_id}: {e}")
             except Exception:
                 pass
-<<<<<<< HEAD
+
             return False
 
-=======
+
         return False
 
             return False
 
 
->>>>>>> df3ffd94
+
     async def send_to_webhook(self, url: str, content: str = None, embed: discord.Embed = None):
 
             await channel.edit(name=new_name)

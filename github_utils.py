"""GitHub webhook utilities for signature verification."""

import hashlib
import hmac
import logging

from dataclasses import dataclass
from typing import Optional, List

import aiohttp
from fastapi import Request, HTTPException

from typing import Optional, List, Dict, Tuple

import aiohttp
from fastapi import Request, HTTPException
from typing import Optional, List
from dataclasses import dataclass
import re
import aiohttp



from config import settings

logger = logging.getLogger(__name__)


logger = logging.getLogger(__name__)

GITHUB_API_BASE = "https://api.github.com"


async def verify_github_signature(request: Request, body: bytes) -> None:
    """Verify the GitHub webhook signature."""
    if not settings.github_webhook_secret:
        # If no secret is configured, skip verification
        return

    signature = request.headers.get("X-Hub-Signature-256")
    if not signature:
        raise HTTPException(
            status_code=401, detail="Missing X-Hub-Signature-256 header"
        )

    # Calculate the expected signature
    expected_signature = hmac.new(
        settings.github_webhook_secret.encode("utf-8"), body, hashlib.sha256
    ).hexdigest()

    # GitHub prefixes the signature with "sha256="
    expected_signature = f"sha256={expected_signature}"

    # Compare signatures
    if not hmac.compare_digest(signature, expected_signature):
        raise HTTPException(status_code=401, detail="Invalid signature")


def is_github_event_relevant(event_type: str, payload: dict) -> bool:
    """Check if the GitHub event is relevant and should be processed."""
    # Skip some events that might be too noisy
    skip_actions = {
        "pull_request": ["synchronize", "edited", "review_requested"],
        "issues": ["edited", "labeled", "unlabeled"],
        "push": [],  # Process all push events
    }

    if event_type in skip_actions:
        action = payload.get("action")
        if action in skip_actions[event_type]:
            return False
<<<<<<< HEAD
    
    return True

import aiohttp

GITHUB_API_BASE = "https://api.github.com"


async def _extract_total_from_link(link_header: Optional[str]) -> int:
    """Extract the last page number from a GitHub pagination link header."""
    if not link_header or "rel=\"last\"" not in link_header:
        return 1
    for part in link_header.split(','):
        if 'rel="last"' in part:
            url_part = part.split(';')[0].strip('<> ')
            if "page=" in url_part:
                try:
                    return int(url_part.split("page=")[-1].split("&")[0])
                except ValueError:
                    return 1
    return 1


async def fetch_repo_stats() -> tuple[dict[str, dict[str, int]], dict[str, int]]:
    """Fetch commit and pull request stats for all repos owned by the user."""
    if not settings.github_username:
        raise ValueError("github_username not configured")

=======

    return True



@dataclass
class RepoStats:
    """Statistics for a single repository."""

    name: str
    commits: int
    pull_requests: int
    merges: int


async def gather_repo_stats() -> List[RepoStats]:
    """Gather commit, PR and merge counts for each repository."""


@dataclass
class RepoStats:
    """Statistics for a single GitHub repository."""

    name: str
    commit_count: int
    pr_count: int
    merge_count: int


async def _get_paginated_count(
    session: aiohttp.ClientSession, url: str, headers: dict
) -> int:
    """Return the total item count for a paginated GitHub API endpoint."""
    async with session.get(url, headers=headers) as resp:
        if resp.status != 200:
            return 0
        if "Link" in resp.headers:
            match = re.search(r"page=(\d+)>; rel=\"last\"", resp.headers["Link"])
            if match:
                return int(match.group(1))
        data = await resp.json()
        return len(data)


async def gather_repo_stats() -> List[RepoStats]:
    """Gather commit, PR and merge counts for all user repositories."""
    if not settings.github_token:
        return []

    headers = {"Accept": "application/vnd.github+json", "Authorization": f"token {settings.github_token}"}

    repos_url = "https://api.github.com/user/repos?per_page=100&affiliation=owner"
    stats: List[RepoStats] = []

    async with aiohttp.ClientSession() as session:
        async with session.get(repos_url, headers=headers) as resp:
            if resp.status != 200:
                return stats
            repositories = await resp.json()

        for repo in repositories:
            full_name = repo.get("full_name")
            if not full_name:
                continue

            commits_url = f"https://api.github.com/repos/{full_name}/commits?per_page=1"
            commit_count = await _get_paginated_count(session, commits_url, headers)

            prs_url = (
                f"https://api.github.com/search/issues?q=repo:{full_name}+type:pr"
            )
            merges_url = (
                f"https://api.github.com/search/issues?q=repo:{full_name}+is:pr+is:merged"
            )

            async with session.get(prs_url, headers=headers) as resp:
                pr_data = await resp.json() if resp.status == 200 else {}
                pr_count = pr_data.get("total_count", 0)

            async with session.get(merges_url, headers=headers) as resp:
                merge_data = await resp.json() if resp.status == 200 else {}
                merge_count = merge_data.get("total_count", 0)

            stats.append(
                RepoStats(
                    name=full_name,
                    commit_count=commit_count,
                    pr_count=pr_count,
                    merge_count=merge_count,
                )
            )

    return stats

async def _fetch_total_count(
    session: aiohttp.ClientSession,
    url: str,
    headers: Dict[str, str],
    params: Dict[str, str],
) -> int:
    """Helper to fetch the GitHub API total_count value."""
    try:
        async with session.get(url, headers=headers, params=params) as resp:
            if resp.status != 200:
                logger.error("Failed request %s: %s", url, resp.status)
                return 0
            data = await resp.json()
            return int(data.get("total_count", 0))
    except Exception as exc:
        logger.error("Error fetching %s: %s", url, exc)
        return 0


async def fetch_repo_stats() -> Tuple[List[Dict[str, int]], Dict[str, int]]:
    """Gather commit and pull request statistics for all owned repositories."""

    if not settings.github_username:
        raise ValueError("github_username not configured")


>>>>>>> ca476774
    headers = {"Accept": "application/vnd.github+json"}
    if settings.github_token:
        headers["Authorization"] = f"token {settings.github_token}"

<<<<<<< HEAD
    repos_url = f"{GITHUB_API_BASE}/users/{settings.github_username}/repos"

    async with aiohttp.ClientSession() as session:
        async with session.get(repos_url, headers=headers) as resp:
            if resp.status != 200:
                raise RuntimeError(f"Failed to list repos: {resp.status}")
            repos = await resp.json()

        stats: dict[str, dict[str, int]] = {}
        totals = {"commits": 0, "pull_requests": 0, "merged_pull_requests": 0}

        for repo in repos:
            full_name = repo.get("full_name")
            if not full_name:
                continue

            commits_url = f"{GITHUB_API_BASE}/repos/{full_name}/commits?per_page=1"
            async with session.get(commits_url, headers=headers) as r:
                commit_count = 0
                if r.status == 200:
                    await r.json()
                    commit_count = await _extract_total_from_link(r.headers.get("Link"))

            pulls_url = (
                f"{GITHUB_API_BASE}/repos/{full_name}/pulls?state=all&per_page=1"
            )
            async with session.get(pulls_url, headers=headers) as r:
                pr_count = 0
                if r.status == 200:
                    await r.json()
                    pr_count = await _extract_total_from_link(r.headers.get("Link"))

            search_url = (
                f"{GITHUB_API_BASE}/search/issues?q=repo:{full_name}+is:pr+is:merged&per_page=1"
            )
            async with session.get(search_url, headers=headers) as r:
                merged_count = 0
                if r.status == 200:
                    data = await r.json()
                    merged_count = int(data.get("total_count", 0))

            stats[full_name] = {
                "commits": commit_count,
                "pull_requests": pr_count,
                "merged_pull_requests": merged_count,
            }

            totals["commits"] += commit_count
            totals["pull_requests"] += pr_count
            totals["merged_pull_requests"] += merged_count

    return stats, totals
=======

    async with aiohttp.ClientSession() as session:
        async with session.get(
            "https://api.github.com/user/repos",
            headers=headers,
            params={"per_page": 100, "affiliation": "owner"},
        ) as resp:
            if resp.status != 200:
                logger.error(f"Failed to fetch repositories: {resp.status}")
                return []
            repos = await resp.json()

        results: List[RepoStats] = []
        for repo in repos:
            full_name = repo.get("full_name")
            name = repo.get("name")

            # Commit count
            commits_url = f"https://api.github.com/repos/{full_name}/commits"
            async with session.get(commits_url, headers=headers, params={"per_page": 1}) as c_resp:
                if c_resp.status == 200:
                    link = c_resp.headers.get("Link")
                    if link and "page=" in link:
                        last = link.split(",")[-1]
                        commit_count = int(last.split("page=")[-1].split("&")[0])
                    else:
                        data = await c_resp.json()
                        commit_count = len(data)
                else:
                    commit_count = 0

            # PR count
            pr_url = "https://api.github.com/search/issues"
            async with session.get(
                pr_url,
                headers=headers,
                params={"q": f"repo:{full_name} is:pr", "per_page": 1},
            ) as pr_resp:
                if pr_resp.status == 200:
                    data = await pr_resp.json()
                    pr_count = data.get("total_count", 0)
                else:
                    pr_count = 0

            # Merge count
            async with session.get(
                pr_url,
                headers=headers,
                params={"q": f"repo:{full_name} is:pr is:merged", "per_page": 1},
            ) as merge_resp:
                if merge_resp.status == 200:
                    data = await merge_resp.json()
                    merge_count = data.get("total_count", 0)
                else:
                    merge_count = 0

            results.append(RepoStats(name, commit_count, pr_count, merge_count))

    return results

    commit_headers = {
        "Accept": "application/vnd.github.cloak-preview+json",
    }
    if settings.github_token:
        commit_headers["Authorization"] = f"token {settings.github_token}"

    repo_stats: List[Dict[str, int]] = []
    totals = {
        "commits": 0,
        "pull_requests": 0,
        "merged_pull_requests": 0,
    }

    async with aiohttp.ClientSession() as session:
        repos: List[Dict[str, str]] = []
        page = 1
        while True:
            params = {"per_page": "100", "type": "owner", "page": str(page)}
            url = f"{GITHUB_API_BASE}/user/repos"
            async with session.get(url, headers=headers, params=params) as resp:
                if resp.status != 200:
                    logger.error("Failed to list repositories: %s", resp.status)
                    break
                data = await resp.json()
                if not data:
                    break
                repos.extend(data)
                page += 1

        for repo in repos:
            name = repo.get("full_name")
            if not name:
                continue

            commit_count = await _fetch_total_count(
                session,
                f"{GITHUB_API_BASE}/search/commits",
                commit_headers,
                {"q": f"repo:{name}"},
            )
            pr_count = await _fetch_total_count(
                session,
                f"{GITHUB_API_BASE}/search/issues",
                headers,
                {"q": f"repo:{name}+type:pr"},
            )
            merged_pr_count = await _fetch_total_count(
                session,
                f"{GITHUB_API_BASE}/search/issues",
                headers,
                {"q": f"repo:{name}+type:pr+is:merged"},
            )

            repo_stats.append(
                {
                    "name": name,
                    "commits": commit_count,
                    "pull_requests": pr_count,
                    "merged_pull_requests": merged_pr_count,
                }
            )

            totals["commits"] += commit_count
            totals["pull_requests"] += pr_count
            totals["merged_pull_requests"] += merged_pr_count

    return repo_stats, totals

>>>>>>> ca476774
<|MERGE_RESOLUTION|>--- conflicted
+++ resolved
@@ -69,9 +69,9 @@
         action = payload.get("action")
         if action in skip_actions[event_type]:
             return False
-<<<<<<< HEAD
-    
+
     return True
+
 
 import aiohttp
 
@@ -98,9 +98,6 @@
     if not settings.github_username:
         raise ValueError("github_username not configured")
 
-=======
-
-    return True
 
 
 
@@ -219,12 +216,12 @@
         raise ValueError("github_username not configured")
 
 
->>>>>>> ca476774
+
     headers = {"Accept": "application/vnd.github+json"}
     if settings.github_token:
         headers["Authorization"] = f"token {settings.github_token}"
 
-<<<<<<< HEAD
+
     repos_url = f"{GITHUB_API_BASE}/users/{settings.github_username}/repos"
 
     async with aiohttp.ClientSession() as session:
@@ -277,7 +274,7 @@
             totals["merged_pull_requests"] += merged_count
 
     return stats, totals
-=======
+
 
     async with aiohttp.ClientSession() as session:
         async with session.get(
@@ -406,4 +403,4 @@
 
     return repo_stats, totals
 
->>>>>>> ca476774
+

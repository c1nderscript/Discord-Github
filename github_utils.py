"""GitHub webhook utilities for signature verification."""

import hashlib
import hmac
import logging
from typing import Optional, List, Dict, Tuple

import aiohttp
from fastapi import Request, HTTPException

from config import settings


logger = logging.getLogger(__name__)

GITHUB_API_BASE = "https://api.github.com"


async def verify_github_signature(request: Request, body: bytes) -> None:
    """Verify the GitHub webhook signature."""
    if not settings.github_webhook_secret:
        # If no secret is configured, skip verification
        return

    signature = request.headers.get("X-Hub-Signature-256")
    if not signature:
        raise HTTPException(
            status_code=401, detail="Missing X-Hub-Signature-256 header"
        )

    # Calculate the expected signature
    expected_signature = hmac.new(
        settings.github_webhook_secret.encode("utf-8"), body, hashlib.sha256
    ).hexdigest()

    # GitHub prefixes the signature with "sha256="
    expected_signature = f"sha256={expected_signature}"

    # Compare signatures
    if not hmac.compare_digest(signature, expected_signature):
        raise HTTPException(status_code=401, detail="Invalid signature")


def is_github_event_relevant(event_type: str, payload: dict) -> bool:
    """Check if the GitHub event is relevant and should be processed."""
    # Skip some events that might be too noisy
    skip_actions = {
        "pull_request": ["synchronize", "edited", "review_requested"],
        "issues": ["edited", "labeled", "unlabeled"],
        "push": [],  # Process all push events
    }

    if event_type in skip_actions:
        action = payload.get("action")
        if action in skip_actions[event_type]:
            return False

<<<<<<< HEAD
    return True


async def _fetch_total_count(
    session: aiohttp.ClientSession,
    url: str,
    headers: Dict[str, str],
    params: Dict[str, str],
) -> int:
    """Helper to fetch the GitHub API total_count value."""
    try:
        async with session.get(url, headers=headers, params=params) as resp:
            if resp.status != 200:
                logger.error("Failed request %s: %s", url, resp.status)
                return 0
            data = await resp.json()
            return int(data.get("total_count", 0))
    except Exception as exc:
        logger.error("Error fetching %s: %s", url, exc)
        return 0


async def fetch_repo_stats() -> Tuple[List[Dict[str, int]], Dict[str, int]]:
    """Gather commit and pull request statistics for all owned repositories."""

    if not settings.github_username:
        raise ValueError("github_username not configured")

    headers = {"Accept": "application/vnd.github+json"}
    if settings.github_token:
        headers["Authorization"] = f"token {settings.github_token}"

    commit_headers = {
        "Accept": "application/vnd.github.cloak-preview+json",
    }
    if settings.github_token:
        commit_headers["Authorization"] = f"token {settings.github_token}"

    repo_stats: List[Dict[str, int]] = []
    totals = {
        "commits": 0,
        "pull_requests": 0,
        "merged_pull_requests": 0,
    }

    async with aiohttp.ClientSession() as session:
        repos: List[Dict[str, str]] = []
        page = 1
        while True:
            params = {"per_page": "100", "type": "owner", "page": str(page)}
            url = f"{GITHUB_API_BASE}/user/repos"
            async with session.get(url, headers=headers, params=params) as resp:
                if resp.status != 200:
                    logger.error("Failed to list repositories: %s", resp.status)
                    break
                data = await resp.json()
                if not data:
                    break
                repos.extend(data)
                page += 1

        for repo in repos:
            name = repo.get("full_name")
            if not name:
                continue

            commit_count = await _fetch_total_count(
                session,
                f"{GITHUB_API_BASE}/search/commits",
                commit_headers,
                {"q": f"repo:{name}"},
            )
            pr_count = await _fetch_total_count(
                session,
                f"{GITHUB_API_BASE}/search/issues",
                headers,
                {"q": f"repo:{name}+type:pr"},
            )
            merged_pr_count = await _fetch_total_count(
                session,
                f"{GITHUB_API_BASE}/search/issues",
                headers,
                {"q": f"repo:{name}+type:pr+is:merged"},
            )

            repo_stats.append(
                {
                    "name": name,
                    "commits": commit_count,
                    "pull_requests": pr_count,
                    "merged_pull_requests": merged_pr_count,
                }
            )

            totals["commits"] += commit_count
            totals["pull_requests"] += pr_count
            totals["merged_pull_requests"] += merged_pr_count

    return repo_stats, totals
=======
    return True
>>>>>>> 9159ac33
<|MERGE_RESOLUTION|>--- conflicted
+++ resolved
@@ -55,7 +55,6 @@
         if action in skip_actions[event_type]:
             return False
 
-<<<<<<< HEAD
     return True
 
 
@@ -154,7 +153,4 @@
             totals["pull_requests"] += pr_count
             totals["merged_pull_requests"] += merged_pr_count
 
-    return repo_stats, totals
-=======
-    return True
->>>>>>> 9159ac33
+    return repo_stats, totals
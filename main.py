"""Main server endpoint for receiving GitHub webhooks with enhanced PR handling."""

import logging
import asyncio
import discord
from fastapi import FastAPI, Request, HTTPException
from fastapi.responses import JSONResponse

from logging_config import setup_logging
from config import settings
import discord
from discord_bot import send_to_discord, discord_bot_instance
from pull_request_handler import handle_pull_request_event_with_retry

from cleanup import cleanup_pr_messages


from pr_map import load_pr_map, save_pr_map
from github_utils import (
    verify_github_signature,
    is_github_event_relevant,
    gather_repo_stats,

    RepoStats,
)

)

from github_utils import verify_github_signature, is_github_event_relevant
from github_stats import fetch_repo_stats
from stats_map import load_stats_map, save_stats_map
<<<<<<< HEAD
=======


>>>>>>> df3ffd94
from formatters import (
    format_push_event,
    format_issue_event,
    format_release_event,
    format_deployment_event,
    format_gollum_event,
    format_workflow_run,
    format_workflow_job,
    format_check_run,
    format_check_suite,
    format_generic_event,
)

# Setup logging
setup_logging()

# Initialize FastAPI app
app = FastAPI()


# Logger
logger = logging.getLogger("uvicorn")


@app.get("/health")
async def health() -> JSONResponse:
    """Health check endpoint."""
    return JSONResponse(content={"status": "ok"})


async def update_github_stats() -> None:
    """Update Discord overview channels with GitHub statistics."""
    try:
        stats = await fetch_repo_stats()
    except Exception as exc:
        logger.error(f"Failed to fetch repo stats: {exc}")
        return

    totals = {"commits": 0, "pull_requests": 0, "merges": 0}
    for counts in stats.values():
        for key in totals:
            totals[key] += counts.get(key, 0)

    embeds = {}
    for key, title in [
        ("commits", "Commit Counts"),
        ("pull_requests", "Pull Request Counts"),
        ("merges", "Merge Counts"),
    ]:
        embed = discord.Embed(title=title, color=discord.Color.blue())
        for repo, counts in stats.items():
            embed.add_field(name=repo, value=str(counts.get(key, 0)), inline=False)
        embeds[key] = embed

    channel_map = {
        "commits": settings.channel_commits,
        "pull_requests": settings.channel_pull_requests,
        "merges": settings.channel_code_merges,
    }

    message_map = load_stats_map()
    for key, channel_id in channel_map.items():
        await discord_bot_instance.update_channel_name(
            channel_id, f"{totals[key]}-{key.replace('_', '-')}"
        )

        embed = embeds[key]
        message_id = message_map.get(key)
        channel = discord_bot_instance.bot.get_channel(channel_id)
        if message_id and channel:
            try:
                message = await channel.fetch_message(message_id)
                await message.edit(embed=embed)
                continue
            except Exception as exc:
                logger.warning(
                    f"Failed to edit stats message in {channel_id}: {exc}"
                )

        msg = await send_to_discord(channel_id, embed=embed)
        if msg:
            message_map[key] = msg.id

    save_stats_map(message_map)


@app.on_event("startup")
async def startup_event():
    """Startup event to initialize Discord bot."""
    logger.info("Starting up Discord bot...")
    asyncio.create_task(discord_bot_instance.start())
    asyncio.create_task(cleanup_pr_messages())
    asyncio.create_task(update_github_stats())

    purge_channels = [
        settings.channel_commits,
        settings.channel_pull_requests,
        settings.channel_releases,
    ]
    for channel_id in purge_channels:
        asyncio.create_task(
            discord_bot_instance.purge_old_messages(
                channel_id, settings.message_retention_days
            )
        )

    asyncio.create_task(update_statistics())


@app.post("/github")
async def github_webhook(request: Request):
    """GitHub webhook endpoint."""
    # Get the raw body for signature verification
    body = await request.body()

    # Verify signature
    await verify_github_signature(request, body)

    # Parse event type and payload
    event_type = request.headers.get("X-GitHub-Event")
    if not event_type:
        raise HTTPException(status_code=400, detail="Missing X-GitHub-Event header")

    payload = await request.json()
    logger.info(f"Received event: {event_type}")

    # Check if the event is relevant
    if not is_github_event_relevant(event_type, payload):
        logger.info(f"Skipping irrelevant event: {event_type}")
        return JSONResponse(content={"status": "skipped"})

    # Route event to the appropriate handler
    await route_github_event(event_type, payload)

    return JSONResponse(content={"status": "success"})


async def route_github_event(event_type: str, payload: dict):
    """Route GitHub event to appropriate Discord channel."""
    if event_type == "push":
        embed = format_push_event(payload)
        await send_to_discord(settings.channel_commits, embed=embed)
        asyncio.create_task(update_github_stats())
    elif event_type == "pull_request":
        # Use enhanced PR handler with retry logic
        success = await handle_pull_request_event_with_retry(payload)
        if success:
<<<<<<< HEAD
            logger.info(f"Successfully processed pull_request event")
=======
            logger.info("Successfully processed pull_request event")
>>>>>>> df3ffd94
            if payload.get("action") in {"opened", "closed", "reopened"}:
                asyncio.create_task(update_github_stats())
        else:
            logger.error("Failed to process pull_request event")
    elif event_type == "issues":
        embed = format_issue_event(payload)
        await send_to_discord(settings.channel_issues, embed=embed)
    elif event_type == "release":
        embed = format_release_event(payload)
        await send_to_discord(settings.channel_releases, embed=embed)
    elif event_type == "deployment_status":
        embed = format_deployment_event(payload)
        await send_to_discord(settings.channel_deployment_status, embed=embed)
    elif event_type == "workflow_run":
        embed = format_workflow_run(payload)
        await send_to_discord(settings.channel_ci_builds, embed=embed)
    elif event_type == "workflow_job":
        embed = format_workflow_job(payload)
        await send_to_discord(settings.channel_ci_builds, embed=embed)
    elif event_type == "check_run":
        embed = format_check_run(payload)
        await send_to_discord(settings.channel_ci_builds, embed=embed)
    elif event_type == "check_suite":
        embed = format_check_suite(payload)
        await send_to_discord(settings.channel_ci_builds, embed=embed)
    elif event_type == "gollum":
        embed = format_gollum_event(payload)
        await send_to_discord(settings.channel_gollum, embed=embed)
    else:
        embed = format_generic_event(event_type, payload)
        await send_to_discord(settings.channel_bot_logs, embed=embed)

    logger.info(f"Event {event_type} routed successfully.")


async def update_statistics() -> None:

    """Update channel names with repo statistics and post summary embeds."""
    if not settings.github_token:
        logger.warning("No GITHUB_TOKEN configured; skipping statistics update")
        return

    try:
        stats = await gather_repo_stats()
    except Exception as exc:
        logger.error(f"Failed to gather repo stats: {exc}")
        return

    total_commits = sum(s.commits for s in stats)
    total_prs = sum(s.pull_requests for s in stats)
    total_merges = sum(s.merges for s in stats)

    """Update channel names and send repository statistics embeds."""
    while not discord_bot_instance.ready:
        await asyncio.sleep(1)

    stats = await gather_repo_stats()

    total_commits = sum(r.commit_count for r in stats)
    total_prs = sum(r.pr_count for r in stats)
    total_merges = sum(r.merge_count for r in stats)


    await discord_bot_instance.update_channel_name(
        settings.channel_commits, f"{total_commits}-commits"
    )
    await discord_bot_instance.update_channel_name(
        settings.channel_pull_requests, f"{total_prs}-pull-requests"
    )
    await discord_bot_instance.update_channel_name(
        settings.channel_code_merges, f"{total_merges}-merges"
    )

    for repo in stats:
        embed = discord.Embed(

            title=repo.name,
            color=discord.Color.blue(),
        )
        embed.add_field(name="Commits", value=str(repo.commits), inline=True)
        embed.add_field(
            name="Pull Requests", value=str(repo.pull_requests), inline=True
        )
        embed.add_field(name="Merges", value=str(repo.merges), inline=True)

            title=f"📊 Statistics for {repo.name}",
            color=discord.Color.blue(),
        )
        embed.add_field(name="Commits", value=str(repo.commit_count), inline=True)
        embed.add_field(name="Pull Requests", value=str(repo.pr_count), inline=True)
        embed.add_field(name="Merges", value=str(repo.merge_count), inline=True)


        await send_to_discord(settings.channel_commits, embed=embed)
        await send_to_discord(settings.channel_pull_requests, embed=embed)
        await send_to_discord(settings.channel_code_merges, embed=embed)<|MERGE_RESOLUTION|>--- conflicted
+++ resolved
@@ -29,11 +29,7 @@
 from github_utils import verify_github_signature, is_github_event_relevant
 from github_stats import fetch_repo_stats
 from stats_map import load_stats_map, save_stats_map
-<<<<<<< HEAD
-=======
-
-
->>>>>>> df3ffd94
+
 from formatters import (
     format_push_event,
     format_issue_event,
@@ -181,11 +177,11 @@
         # Use enhanced PR handler with retry logic
         success = await handle_pull_request_event_with_retry(payload)
         if success:
-<<<<<<< HEAD
+
             logger.info(f"Successfully processed pull_request event")
-=======
+
             logger.info("Successfully processed pull_request event")
->>>>>>> df3ffd94
+
             if payload.get("action") in {"opened", "closed", "reopened"}:
                 asyncio.create_task(update_github_stats())
         else:

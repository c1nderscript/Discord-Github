"""Main server endpoint for receiving GitHub webhooks."""

import logging
import asyncio
from fastapi import FastAPI, Request, HTTPException
from fastapi.responses import JSONResponse

from logging_config import setup_logging
from config import settings
from discord_bot import send_to_discord, discord_bot_instance

from cleanup import cleanup_pr_messages

from pr_map import load_pr_map, save_pr_map
from github_utils import verify_github_signature, is_github_event_relevant
from formatters import (
    format_push_event,
    format_pull_request_event,
    format_merge_event,
    format_issue_event,
    format_release_event,
    format_deployment_event,
    format_gollum_event,
    format_workflow_run,
    format_workflow_job,
    format_check_run,
    format_check_suite,
    format_generic_event
)

# Setup logging
setup_logging()


# Initialize FastAPI app
app = FastAPI()


@app.get("/health")
<<<<<<< HEAD
async def health_check() -> JSONResponse:
    """Return service health status."""
    if discord_bot_instance.ready:
        return JSONResponse(content={"status": "ok"})
    return JSONResponse(status_code=503, content={"status": "starting"})
=======
async def health() -> JSONResponse:
    """Health check endpoint."""
    return JSONResponse(content={"status": "ok"})
>>>>>>> 9ff8d8fb

# Logger
logger = logging.getLogger("uvicorn")


@app.on_event("startup")
async def startup_event():
    """Startup event to initialize Discord bot."""
    logger.info("Starting up Discord bot...")
    asyncio.create_task(discord_bot_instance.start())
    asyncio.create_task(cleanup_pr_messages())

    purge_channels = [
        settings.channel_commits,
        settings.channel_pull_requests,
        settings.channel_releases,
    ]
    for channel_id in purge_channels:
        asyncio.create_task(
            discord_bot_instance.purge_old_messages(
                channel_id, settings.message_retention_days
            )
        )


@app.post("/github")
async def github_webhook(request: Request):
    """GitHub webhook endpoint."""
    # Get the raw body for signature verification
    body = await request.body()
    
    # Verify signature
    await verify_github_signature(request, body)

    # Parse event type and payload
    event_type = request.headers.get("X-GitHub-Event")
    if not event_type:
        raise HTTPException(status_code=400, detail="Missing X-GitHub-Event header")

    payload = await request.json()
    logger.info(f"Received event: {event_type}")

    # Check if the event is relevant
    if not is_github_event_relevant(event_type, payload):
        logger.info(f"Skipping irrelevant event: {event_type}")
        return JSONResponse(content={"status": "skipped"})

    # Route event to the appropriate handler
    await route_github_event(event_type, payload)
    
    return JSONResponse(content={"status": "success"})


async def route_github_event(event_type: str, payload: dict):
    """Route GitHub event to appropriate Discord channel."""
    if event_type == "push":
        embed = format_push_event(payload)
        await send_to_discord(settings.channel_commits, embed=embed)
    elif event_type == "pull_request":
        action = payload.get("action")
        pr = payload.get("pull_request", {})
        is_merged = pr.get("merged", False)
        repo = payload.get("repository", {})
        repo_name = repo.get("full_name", "")
        number = pr.get("number")
        pr_key = f"{repo_name}#{number}"

        if action in ("opened", "ready_for_review"):
            embed = format_pull_request_event(payload)
            message = await send_to_discord(settings.channel_pull_requests, embed=embed)
            if message:
                pr_map = load_pr_map()
                pr_map[pr_key] = message.id
                save_pr_map(pr_map)
        elif action == "closed":
            if is_merged:
                embed = format_merge_event(payload)
                await send_to_discord(settings.channel_code_merges, embed=embed)
            else:
                embed = format_pull_request_event(payload)
                await send_to_discord(settings.channel_pull_requests, embed=embed)

            pr_map = load_pr_map()
            message_id = pr_map.pop(pr_key, None)
            if message_id:
                await discord_bot_instance.delete_message_from_channel(
                    settings.channel_pull_requests, message_id
                )
                save_pr_map(pr_map)
        else:
            embed = format_pull_request_event(payload)
            await send_to_discord(settings.channel_pull_requests, embed=embed)
    elif event_type == "issues":
        embed = format_issue_event(payload)
        await send_to_discord(settings.channel_issues, embed=embed)
    elif event_type == "release":
        embed = format_release_event(payload)
        await send_to_discord(settings.channel_releases, embed=embed)
    elif event_type == "deployment_status":
        embed = format_deployment_event(payload)
        await send_to_discord(settings.channel_deployment_status, embed=embed)
    elif event_type == "workflow_run":
        embed = format_workflow_run(payload)
        await send_to_discord(settings.channel_ci_builds, embed=embed)
    elif event_type == "workflow_job":
        embed = format_workflow_job(payload)
        await send_to_discord(settings.channel_ci_builds, embed=embed)
    elif event_type == "check_run":
        embed = format_check_run(payload)
        await send_to_discord(settings.channel_ci_builds, embed=embed)
    elif event_type == "check_suite":
        embed = format_check_suite(payload)
        await send_to_discord(settings.channel_ci_builds, embed=embed)
    elif event_type == "gollum":
        embed = format_gollum_event(payload)
        await send_to_discord(settings.channel_gollum, embed=embed)
    else:
        embed = format_generic_event(event_type, payload)
        await send_to_discord(settings.channel_bot_logs, embed=embed)
    
    logger.info(f"Event {event_type} routed successfully.")<|MERGE_RESOLUTION|>--- conflicted
+++ resolved
@@ -37,17 +37,17 @@
 
 
 @app.get("/health")
-<<<<<<< HEAD
+
 async def health_check() -> JSONResponse:
     """Return service health status."""
     if discord_bot_instance.ready:
         return JSONResponse(content={"status": "ok"})
     return JSONResponse(status_code=503, content={"status": "starting"})
-=======
+
 async def health() -> JSONResponse:
     """Health check endpoint."""
     return JSONResponse(content={"status": "ok"})
->>>>>>> 9ff8d8fb
+
 
 # Logger
 logger = logging.getLogger("uvicorn")

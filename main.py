"""Main server endpoint for receiving GitHub webhooks with enhanced PR handling."""

import logging
import asyncio
import discord
from fastapi import FastAPI, Request, HTTPException
from fastapi.responses import JSONResponse

from logging_config import setup_logging
from config import settings
import discord
from discord_bot import send_to_discord, discord_bot_instance
from pull_request_handler import handle_pull_request_event_with_retry

from cleanup import cleanup_pr_messages


from pr_map import load_pr_map, save_pr_map
from github_utils import (
    verify_github_signature,
    is_github_event_relevant,
    gather_repo_stats,
<<<<<<< HEAD
    RepoStats,
)
=======
)

from github_utils import verify_github_signature, is_github_event_relevant
from github_stats import fetch_repo_stats
from stats_map import load_stats_map, save_stats_map

>>>>>>> cd2220bb
from formatters import (
    format_push_event,
    format_issue_event,
    format_release_event,
    format_deployment_event,
    format_gollum_event,
    format_workflow_run,
    format_workflow_job,
    format_check_run,
    format_check_suite,
    format_generic_event,
)

# Setup logging
setup_logging()

# Initialize FastAPI app
app = FastAPI()


# Logger
logger = logging.getLogger("uvicorn")


@app.get("/health")
async def health() -> JSONResponse:
    """Health check endpoint."""
    return JSONResponse(content={"status": "ok"})


async def update_github_stats() -> None:
    """Update Discord overview channels with GitHub statistics."""
    try:
        stats = await fetch_repo_stats()
    except Exception as exc:
        logger.error(f"Failed to fetch repo stats: {exc}")
        return

    totals = {"commits": 0, "pull_requests": 0, "merges": 0}
    for counts in stats.values():
        for key in totals:
            totals[key] += counts.get(key, 0)

    embeds = {}
    for key, title in [
        ("commits", "Commit Counts"),
        ("pull_requests", "Pull Request Counts"),
        ("merges", "Merge Counts"),
    ]:
        embed = discord.Embed(title=title, color=discord.Color.blue())
        for repo, counts in stats.items():
            embed.add_field(name=repo, value=str(counts.get(key, 0)), inline=False)
        embeds[key] = embed

    channel_map = {
        "commits": settings.channel_commits,
        "pull_requests": settings.channel_pull_requests,
        "merges": settings.channel_code_merges,
    }

    message_map = load_stats_map()
    for key, channel_id in channel_map.items():
        await discord_bot_instance.update_channel_name(
            channel_id, f"{totals[key]}-{key.replace('_', '-')}"
        )

        embed = embeds[key]
        message_id = message_map.get(key)
        channel = discord_bot_instance.bot.get_channel(channel_id)
        if message_id and channel:
            try:
                message = await channel.fetch_message(message_id)
                await message.edit(embed=embed)
                continue
            except Exception as exc:
                logger.warning(
                    f"Failed to edit stats message in {channel_id}: {exc}"
                )

        msg = await send_to_discord(channel_id, embed=embed)
        if msg:
            message_map[key] = msg.id

    save_stats_map(message_map)


@app.on_event("startup")
async def startup_event():
    """Startup event to initialize Discord bot."""
    logger.info("Starting up Discord bot...")
    asyncio.create_task(discord_bot_instance.start())
    asyncio.create_task(cleanup_pr_messages())
    asyncio.create_task(update_github_stats())

    purge_channels = [
        settings.channel_commits,
        settings.channel_pull_requests,
        settings.channel_releases,
    ]
    for channel_id in purge_channels:
        asyncio.create_task(
            discord_bot_instance.purge_old_messages(
                channel_id, settings.message_retention_days
            )
        )

    asyncio.create_task(update_statistics())


@app.post("/github")
async def github_webhook(request: Request):
    """GitHub webhook endpoint."""
    # Get the raw body for signature verification
    body = await request.body()

    # Verify signature
    await verify_github_signature(request, body)

    # Parse event type and payload
    event_type = request.headers.get("X-GitHub-Event")
    if not event_type:
        raise HTTPException(status_code=400, detail="Missing X-GitHub-Event header")

    payload = await request.json()
    logger.info(f"Received event: {event_type}")

    # Check if the event is relevant
    if not is_github_event_relevant(event_type, payload):
        logger.info(f"Skipping irrelevant event: {event_type}")
        return JSONResponse(content={"status": "skipped"})

    # Route event to the appropriate handler
    await route_github_event(event_type, payload)

    return JSONResponse(content={"status": "success"})


async def route_github_event(event_type: str, payload: dict):
    """Route GitHub event to appropriate Discord channel."""
    if event_type == "push":
        embed = format_push_event(payload)
        await send_to_discord(settings.channel_commits, embed=embed)
        asyncio.create_task(update_github_stats())
    elif event_type == "pull_request":
        # Use enhanced PR handler with retry logic
        success = await handle_pull_request_event_with_retry(payload)
        if success:
            logger.info("Successfully processed pull_request event")
            if payload.get("action") in {"opened", "closed", "reopened"}:
                asyncio.create_task(update_github_stats())
        else:
            logger.error("Failed to process pull_request event")
    elif event_type == "issues":
        embed = format_issue_event(payload)
        await send_to_discord(settings.channel_issues, embed=embed)
    elif event_type == "release":
        embed = format_release_event(payload)
        await send_to_discord(settings.channel_releases, embed=embed)
    elif event_type == "deployment_status":
        embed = format_deployment_event(payload)
        await send_to_discord(settings.channel_deployment_status, embed=embed)
    elif event_type == "workflow_run":
        embed = format_workflow_run(payload)
        await send_to_discord(settings.channel_ci_builds, embed=embed)
    elif event_type == "workflow_job":
        embed = format_workflow_job(payload)
        await send_to_discord(settings.channel_ci_builds, embed=embed)
    elif event_type == "check_run":
        embed = format_check_run(payload)
        await send_to_discord(settings.channel_ci_builds, embed=embed)
    elif event_type == "check_suite":
        embed = format_check_suite(payload)
        await send_to_discord(settings.channel_ci_builds, embed=embed)
    elif event_type == "gollum":
        embed = format_gollum_event(payload)
        await send_to_discord(settings.channel_gollum, embed=embed)
    else:
        embed = format_generic_event(event_type, payload)
        await send_to_discord(settings.channel_bot_logs, embed=embed)
<<<<<<< HEAD
    
=======

>>>>>>> cd2220bb
    logger.info(f"Event {event_type} routed successfully.")


async def update_statistics() -> None:
<<<<<<< HEAD
    """Update channel names with repo statistics and post summary embeds."""
    if not settings.github_token:
        logger.warning("No GITHUB_TOKEN configured; skipping statistics update")
        return

    try:
        stats = await gather_repo_stats()
    except Exception as exc:
        logger.error(f"Failed to gather repo stats: {exc}")
        return

    total_commits = sum(s.commits for s in stats)
    total_prs = sum(s.pull_requests for s in stats)
    total_merges = sum(s.merges for s in stats)
=======
    """Update channel names and send repository statistics embeds."""
    while not discord_bot_instance.ready:
        await asyncio.sleep(1)

    stats = await gather_repo_stats()

    total_commits = sum(r.commit_count for r in stats)
    total_prs = sum(r.pr_count for r in stats)
    total_merges = sum(r.merge_count for r in stats)
>>>>>>> cd2220bb

    await discord_bot_instance.update_channel_name(
        settings.channel_commits, f"{total_commits}-commits"
    )
    await discord_bot_instance.update_channel_name(
        settings.channel_pull_requests, f"{total_prs}-pull-requests"
    )
    await discord_bot_instance.update_channel_name(
        settings.channel_code_merges, f"{total_merges}-merges"
    )

    for repo in stats:
        embed = discord.Embed(
<<<<<<< HEAD
            title=repo.name,
            color=discord.Color.blue(),
        )
        embed.add_field(name="Commits", value=str(repo.commits), inline=True)
        embed.add_field(
            name="Pull Requests", value=str(repo.pull_requests), inline=True
        )
        embed.add_field(name="Merges", value=str(repo.merges), inline=True)
=======
            title=f"📊 Statistics for {repo.name}",
            color=discord.Color.blue(),
        )
        embed.add_field(name="Commits", value=str(repo.commit_count), inline=True)
        embed.add_field(name="Pull Requests", value=str(repo.pr_count), inline=True)
        embed.add_field(name="Merges", value=str(repo.merge_count), inline=True)
>>>>>>> cd2220bb

        await send_to_discord(settings.channel_commits, embed=embed)
        await send_to_discord(settings.channel_pull_requests, embed=embed)
        await send_to_discord(settings.channel_code_merges, embed=embed)<|MERGE_RESOLUTION|>--- conflicted
+++ resolved
@@ -20,17 +20,17 @@
     verify_github_signature,
     is_github_event_relevant,
     gather_repo_stats,
-<<<<<<< HEAD
+
     RepoStats,
 )
-=======
+
 )
 
 from github_utils import verify_github_signature, is_github_event_relevant
 from github_stats import fetch_repo_stats
 from stats_map import load_stats_map, save_stats_map
 
->>>>>>> cd2220bb
+
 from formatters import (
     format_push_event,
     format_issue_event,
@@ -210,16 +210,12 @@
     else:
         embed = format_generic_event(event_type, payload)
         await send_to_discord(settings.channel_bot_logs, embed=embed)
-<<<<<<< HEAD
-    
-=======
-
->>>>>>> cd2220bb
+
     logger.info(f"Event {event_type} routed successfully.")
 
 
 async def update_statistics() -> None:
-<<<<<<< HEAD
+
     """Update channel names with repo statistics and post summary embeds."""
     if not settings.github_token:
         logger.warning("No GITHUB_TOKEN configured; skipping statistics update")
@@ -234,7 +230,7 @@
     total_commits = sum(s.commits for s in stats)
     total_prs = sum(s.pull_requests for s in stats)
     total_merges = sum(s.merges for s in stats)
-=======
+
     """Update channel names and send repository statistics embeds."""
     while not discord_bot_instance.ready:
         await asyncio.sleep(1)
@@ -244,7 +240,7 @@
     total_commits = sum(r.commit_count for r in stats)
     total_prs = sum(r.pr_count for r in stats)
     total_merges = sum(r.merge_count for r in stats)
->>>>>>> cd2220bb
+
 
     await discord_bot_instance.update_channel_name(
         settings.channel_commits, f"{total_commits}-commits"
@@ -258,7 +254,7 @@
 
     for repo in stats:
         embed = discord.Embed(
-<<<<<<< HEAD
+
             title=repo.name,
             color=discord.Color.blue(),
         )
@@ -267,14 +263,14 @@
             name="Pull Requests", value=str(repo.pull_requests), inline=True
         )
         embed.add_field(name="Merges", value=str(repo.merges), inline=True)
-=======
+
             title=f"📊 Statistics for {repo.name}",
             color=discord.Color.blue(),
         )
         embed.add_field(name="Commits", value=str(repo.commit_count), inline=True)
         embed.add_field(name="Pull Requests", value=str(repo.pr_count), inline=True)
         embed.add_field(name="Merges", value=str(repo.merge_count), inline=True)
->>>>>>> cd2220bb
+
 
         await send_to_discord(settings.channel_commits, embed=embed)
         await send_to_discord(settings.channel_pull_requests, embed=embed)

import asyncio
import tempfile
from pathlib import Path
import unittest
from unittest.mock import AsyncMock, patch, MagicMock

import os
import sys

sys.path.insert(0, os.path.dirname(os.path.dirname(os.path.abspath(__file__))))

os.environ.setdefault("DISCORD_BOT_TOKEN", "dummy")

import pr_map
import main
import pull_request_handler
from config import settings


class TestPRMessageCleanup(unittest.TestCase):
    def setUp(self):
        self.tmpdir = tempfile.TemporaryDirectory()
        self.pr_file = Path(self.tmpdir.name) / "map.json"
        patcher = patch.object(pr_map, "PR_MAP_FILE", self.pr_file)
        patcher.start()
        self.addCleanup(patcher.stop)
        self.addCleanup(self.tmpdir.cleanup)

    def test_store_message_id_on_open(self):
        message = MagicMock()
        message.id = 123
        payload = {
            "action": "opened",
            "pull_request": {
                "number": 1,
                "title": "Add feature",
                "html_url": "http://example.com/pr/1",
                "user": {"login": "alice"},
            },
            "repository": {"full_name": "test/repo"},
        }
<<<<<<< HEAD
        with patch("pull_request_handler.send_to_discord", new_callable=AsyncMock, return_value=message):
=======
        with patch(
            "main.send_to_discord", new_callable=AsyncMock, return_value=message
        ):
>>>>>>> 50095c07
            asyncio.run(main.route_github_event("pull_request", payload))
        data = pr_map.load_pr_map()
        self.assertEqual(data.get("test/repo#1"), 123)

    def test_delete_message_on_close(self):
        pr_map.save_pr_map({"test/repo#1": 456})
        payload = {
            "action": "closed",
            "pull_request": {
                "number": 1,
                "title": "Add feature",
                "html_url": "http://example.com/pr/1",
                "user": {"login": "alice"},
                "merged": True,
                "merged_by": {"login": "bob"},
            },
            "repository": {"full_name": "test/repo"},
        }
<<<<<<< HEAD
        with patch("pull_request_handler.send_to_discord", new_callable=AsyncMock) as mock_send, \
             patch(
                 "discord_bot.discord_bot_instance.delete_message_from_channel",
                 new_callable=AsyncMock,
             ) as mock_delete:
=======
        with patch("main.send_to_discord", new_callable=AsyncMock), patch(
            "discord_bot.discord_bot_instance.delete_message_from_channel",
            new_callable=AsyncMock,
        ) as mock_delete:
>>>>>>> 50095c07
            asyncio.run(main.route_github_event("pull_request", payload))
            mock_delete.assert_awaited_with(settings.channel_pull_requests, 456)
        data = pr_map.load_pr_map()
        self.assertEqual(data, {})


if __name__ == "__main__":
    unittest.main()<|MERGE_RESOLUTION|>--- conflicted
+++ resolved
@@ -39,13 +39,13 @@
             },
             "repository": {"full_name": "test/repo"},
         }
-<<<<<<< HEAD
+
         with patch("pull_request_handler.send_to_discord", new_callable=AsyncMock, return_value=message):
-=======
+
         with patch(
             "main.send_to_discord", new_callable=AsyncMock, return_value=message
         ):
->>>>>>> 50095c07
+
             asyncio.run(main.route_github_event("pull_request", payload))
         data = pr_map.load_pr_map()
         self.assertEqual(data.get("test/repo#1"), 123)
@@ -64,18 +64,18 @@
             },
             "repository": {"full_name": "test/repo"},
         }
-<<<<<<< HEAD
+
         with patch("pull_request_handler.send_to_discord", new_callable=AsyncMock) as mock_send, \
              patch(
                  "discord_bot.discord_bot_instance.delete_message_from_channel",
                  new_callable=AsyncMock,
              ) as mock_delete:
-=======
+
         with patch("main.send_to_discord", new_callable=AsyncMock), patch(
             "discord_bot.discord_bot_instance.delete_message_from_channel",
             new_callable=AsyncMock,
         ) as mock_delete:
->>>>>>> 50095c07
+
             asyncio.run(main.route_github_event("pull_request", payload))
             mock_delete.assert_awaited_with(settings.channel_pull_requests, 456)
         data = pr_map.load_pr_map()
